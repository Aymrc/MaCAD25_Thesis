--- conflicted
+++ resolved
@@ -5,16 +5,8 @@
 # Listen to the opened Rhino window, auto-import finished OSM jobs, export a boundary
 # from the PLOT layer, trigger evaluation, and enable evaluation preview (UI-thread safe).
 
-<<<<<<< HEAD
 import os, sys, threading, time, json, imp
-=======
-import os
-import sys
-import threading
-import time
-import json  # for HTTP POST payloads
-import re
->>>>>>> c12dc400
+
 
 import Rhino
 import scriptcontext as sc
