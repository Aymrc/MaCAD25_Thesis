# -*- coding: utf-8 -*-

# rhino_listener.py
#
# Listen to the opened Rhino window, auto-import finished OSM jobs, export a boundary
# from the PLOT layer, trigger evaluation, and enable evaluation preview (UI-thread safe).

import os, sys, threading, time, json, imp, re

import Rhino
import scriptcontext as sc
import rhinoscriptsyntax as rs
import Rhino.Geometry as rg
from Rhino.Commands import Command

import System
from System import Action

from create_layers import create_layers_from_json
from config import layer_name  # project variables from config.py

# ===========================
# Settings / Globals
# ===========================
TARGET_LAYER_NAME = layer_name  # e.g. "MASSING"
PLOT_LAYER_NAME = "PLOT"        # boundary layer to watch
DEBOUNCE_SECONDS = 1.5

listener_active = True
is_running = False
debounce_timer = None

STICKY_KEY = "macad_listener_active"
STICKY_IMPORTED = "macad_imported_jobs"
STICKY_ACTIVE_JOB = "active_job_dir"
STICKY_PLOT_DIRTY = "plot_dirty"
STICKY_PLOT_LAST = "plot_last_candidate"
STICKY_EVAL_PREVIEW_MTIME = "eval_preview_mtime"
STICKY_UI_STATE_MTIME = "ui_state_mtime"
STICKY_MASSING_DIRTY = "massing_dirty"

WATCHER_STARTED_AT = None  # epoch seconds to ignore old DONE.txt

# ---- Paths (project structure aware) ----
THIS_DIR = os.path.dirname(__file__)
PROJECT_DIR = os.path.dirname(THIS_DIR)

# knowledge directory (all live state goes here)
KNOWLEDGE_DIR = os.path.join(PROJECT_DIR, "knowledge")
OSM_DIR = os.path.join(KNOWLEDGE_DIR, "osm")  # OSM jobs root
MERGE_DIR = os.path.join(KNOWLEDGE_DIR, "merge")
MASSING_JSON = os.path.join(KNOWLEDGE_DIR, "massing_graph.json")
EMPTY_PLOT_JSON = os.path.join(MERGE_DIR, "empty_plot_graph.json")

# Ensure destination exists
try:
    if not os.path.exists(OSM_DIR):
        os.makedirs(OSM_DIR)
except Exception as _e:
    try:
        Rhino.RhinoApp.WriteLine("[rhino_listener] Could not create OSM_DIR: {0}".format(_e))
    except Exception:
        pass

# UI state JSON lives inside knowledge/osm
UI_STATE_PATH = os.path.join(OSM_DIR, "ui_state.json")

# Keep importer dir (module lives in /context)
CONTEXT_DIR = os.path.join(PROJECT_DIR, "context")
IMPORTER_DIR = os.path.join(PROJECT_DIR, "context")

# Ensure importer is importable
if IMPORTER_DIR not in sys.path:
    sys.path.append(IMPORTER_DIR)

# Graph preview (optional)
start_preview = None
stop_preview = None
try:
    if THIS_DIR not in sys.path:
        sys.path.append(THIS_DIR)
    from graph_preview import start_preview, stop_preview
except Exception:
    start_preview = None
    stop_preview = None

# Evaluation preview (optional)
EP = None
try:
    if THIS_DIR not in sys.path:
        sys.path.append(THIS_DIR)
    import evaluation_preview as EP
except Exception:
    EP = None

# ===========================
# Massing exporter (existing)
# ===========================
save_graph = None
MG_FILENAME = "massing_graph.py"
MG_PATH = os.path.join(THIS_DIR, MG_FILENAME)

def _load_exporter():
    """Load/Reload the massing exporter; return callable save_graph or None."""
    try:
        if not os.path.exists(MG_PATH):
            Rhino.RhinoApp.WriteLine("[rhino_listener] ERROR: exporter not found: {0}".format(MG_PATH))
            return None
        mod = imp.load_source("massing_graph", MG_PATH)
        fn = getattr(mod, "save_graph", None)
        Rhino.RhinoApp.WriteLine("[rhino_listener] Exporter loaded from {0}; save_graph callable? {1}".format(MG_PATH, callable(fn)))
        return fn if callable(fn) else None
    except Exception as _e:
        Rhino.RhinoApp.WriteLine("[rhino_listener] ERROR importing exporter: {0}".format(_e))
        return None
save_graph = _load_exporter()

# ===========================
# Masterplan + Empty-plot exporters (new)
# ===========================
ENRICHED_DIR = os.path.join(PROJECT_DIR, "enriched_graph")
if ENRICHED_DIR not in sys.path:
    sys.path.append(ENRICHED_DIR)

save_masterplan = None   # enriched_graph/masterplan_graph.save_graph
build_empty_plot = None  # enriched_graph/empty_plot_exporter.build

def _load_masterplan_exporter():
    """Load/Reload masterplan exporter; return callable or None."""
    global save_masterplan
    try:
        mp_path = os.path.join(ENRICHED_DIR, "masterplan_graph.py")
        if not os.path.exists(mp_path):
            Rhino.RhinoApp.WriteLine("[rhino_listener] masterplan exporter not found: {0}".format(mp_path))
            return None
        mod = imp.load_source("masterplan_graph", mp_path)
        fn = getattr(mod, "save_graph", None)
        Rhino.RhinoApp.WriteLine("[rhino_listener] Masterplan exporter loaded; save_graph callable? {0}".format(callable(fn)))
        save_masterplan = fn if callable(fn) else None
        return save_masterplan
    except Exception as _e:
        Rhino.RhinoApp.WriteLine("[rhino_listener] ERROR importing masterplan exporter: {0}".format(_e))
        return None

def _load_empty_plot_exporter():
    """Load/Reload empty-plot exporter from enriched_graph; return callable or None."""
    global build_empty_plot
    try:
        ep_path = os.path.join(ENRICHED_DIR, "empty_plot_exporter.py")
        if not os.path.exists(ep_path):
            Rhino.RhinoApp.WriteLine("[rhino_listener] empty-plot exporter not found: {0}".format(ep_path))
            build_empty_plot = None
            return None

        mod = imp.load_source("empty_plot_exporter", ep_path)
        fn = getattr(mod, "build", None)  # function signature: build(job_dir=None)

        Rhino.RhinoApp.WriteLine("[rhino_listener] Empty-plot exporter loaded; build callable? {0}".format(callable(fn)))
        build_empty_plot = fn if callable(fn) else None
        return build_empty_plot

    except Exception as _e:
        Rhino.RhinoApp.WriteLine("[rhino_listener] ERROR importing empty-plot exporter: {0}".format(_e))
        build_empty_plot = None
        return None

# Initial loads
_load_masterplan_exporter()
_load_empty_plot_exporter()

# ===========================
# File readiness / encoding helpers
# ===========================
def _file_ready(path, checks=3, interval=0.2):
    """Return True if file exists and is stable in size/mtime across checks."""
    if not os.path.exists(path):
        return False
    last = None
    for _ in range(max(1, checks)):
        try:
            st = os.stat(path)
            sig = (st.st_size, st.st_mtime)
        except:
            sig = None
        if last is not None and sig == last:
            return True
        last = sig
        time.sleep(interval)
    try:
        st = os.stat(path)
        return (st.st_size, st.st_mtime) == last
    except:
        return False

def _sanitize_json_in_place(path):
    """
    Ensure the JSON file is valid UTF-8 and ASCII-safe if needed.
    - Try to load as UTF-8 first.
    - If that fails, load bytes as latin-1 and then re-dump with ensure_ascii=True.
    """
    try:
        # Fast path: try utf-8 read
        try:
            # IronPython may not have io.open, use built-in open in text mode may trip on default encoding.
            import io
            with io.open(path, "r", encoding="utf-8") as f:
                data = json.load(f)
            # Re-write normalized UTF-8 (keep unicode if possible)
            txt = json.dumps(data, indent=2, ensure_ascii=False)
            with io.open(path, "w", encoding="utf-8") as f:
                try:
                    f.write(unicode(txt))  # IronPython
                except NameError:
                    f.write(txt)
            return True
        except Exception:
            pass

        # Fallback: binary read, decode latin-1, then dump ASCII-safe
        try:
            b = open(path, "rb").read()
        except Exception as e:
            Rhino.RhinoApp.WriteLine("[rhino_listener] sanitize read error for {0}: {1}".format(path, e))
            return False

        try:
            s = b.decode("utf-8")
        except Exception:
            try:
                s = b.decode("latin-1")
            except Exception as e2:
                Rhino.RhinoApp.WriteLine("[rhino_listener] sanitize decode error for {0}: {1}".format(path, e2))
                return False

        try:
            data = json.loads(s)
        except Exception as e3:
            # Try a light scrub of trailing commas or NaN/Infinity
            import re
            s2 = re.sub(r'(?<!")\bNaN\b(?!")', 'null', s)
            s2 = re.sub(r'(?<!")\bInfinity\b(?!")', 'null', s2)
            s2 = re.sub(r'(?<!")\b-Infinity\b(?!")', 'null', s2)
            s2 = re.sub(r',\s*([\]\}])', r'\1', s2)
            try:
                data = json.loads(s2)
            except Exception as e4:
                Rhino.RhinoApp.WriteLine("[rhino_listener] sanitize parse error for {0}: {1}".format(path, e4))
                return False

        # Write back ASCII-safe to avoid codec surprises in downstream readers
        txt = json.dumps(data, indent=2, ensure_ascii=True)
        try:
            import io
            with io.open(path, "w", encoding="utf-8") as f:
                try:
                    f.write(unicode(txt))  # IronPython
                except NameError:
                    f.write(txt)
        except Exception as e5:
            Rhino.RhinoApp.WriteLine("[rhino_listener] sanitize write error for {0}: {1}".format(path, e5))
            return False

        return True
    except Exception as e:
        Rhino.RhinoApp.WriteLine("[rhino_listener] sanitize error for {0}: {1}".format(path, e))
        return False

def _ensure_inputs_for_masterplan(job_dir):
    """
    Ensure masterplan prerequisites exist and are stable:
    - empty_plot_graph.json
    - massing_graph.json (export now if missing)
    Then sanitize both files to avoid codec issues under IronPython.
    """
    # 1) empty plot must exist
    if not _file_ready(EMPTY_PLOT_JSON, checks=4, interval=0.2):
        Rhino.RhinoApp.WriteLine("[rhino_listener] Waiting for empty_plot_graph.json...")
        if not _file_ready(EMPTY_PLOT_JSON, checks=6, interval=0.2):
            Rhino.RhinoApp.WriteLine("[rhino_listener] empty_plot_graph.json not ready.")
            return False

    # 2) massing must exist (export on demand if missing)
    if not _file_ready(MASSING_JSON, checks=2, interval=0.2):
        Rhino.RhinoApp.WriteLine("[rhino_listener] massing_graph.json missing -> exporting now.")
        _export_massing_graph_now()
        if not _file_ready(MASSING_JSON, checks=6, interval=0.25):
            Rhino.RhinoApp.WriteLine("[rhino_listener] massing_graph.json still not ready.")
            return False

    # 3) sanitize both files to UTF-8 safe
    _sanitize_json_in_place(EMPTY_PLOT_JSON)
    _sanitize_json_in_place(MASSING_JSON)
    return True

# ===========================
# Exporters orchestrators
# ===========================
def _export_empty_plot_graph_now(job_dir=None):
    """Build knowledge/merge/empty_plot_graph.json (UI-thread safe)."""
    def _do():
        try:
            if not callable(build_empty_plot):
                _load_empty_plot_exporter()
            if callable(build_empty_plot):
                if job_dir and os.path.isdir(job_dir):
                    try:
                        os.environ["JOB_DIR"] = job_dir
                    except Exception:
                        pass
                build_empty_plot()  # enriched_graph/empty_plot_exporter.build
                Rhino.RhinoApp.WriteLine("[rhino_listener] empty_plot_graph.json exported.")
            else:
                Rhino.RhinoApp.WriteLine("[rhino_listener] empty-plot exporter not available.")
        except Exception as e:
            Rhino.RhinoApp.WriteLine("[rhino_listener] Empty-plot export failed: {0}".format(e))
    try:
        Rhino.RhinoApp.InvokeOnUiThread(Action(_do))
    except Exception as e:
        Rhino.RhinoApp.WriteLine("[rhino_listener] UI invoke failed for empty-plot export ({0}); running inline.".format(e))
        _do()

def _export_masterplan_graph_now(job_dir=None):
    """Merge into knowledge/merge/masterplan_graph.json (UI-thread safe)."""
    def _do():
        try:
            # Make sure prerequisites are present and sanitized
            if not _ensure_inputs_for_masterplan(job_dir):
                Rhino.RhinoApp.WriteLine("[rhino_listener] Masterplan prerequisites not ready.")
                return

            # Reload exporter if needed
            if not callable(save_masterplan):
                _load_masterplan_exporter()

            if callable(save_masterplan):
                if job_dir and os.path.isdir(job_dir):
                    try:
                        os.environ["JOB_DIR"] = job_dir
                    except Exception:
                        pass
                # Some IronPython environments choke on non-UTF default IO encoding.
                try:
                    os.environ["PYTHONIOENCODING"] = "utf-8"
                except:
                    pass

                save_masterplan()  # enriched_graph/masterplan_graph.save_graph
                Rhino.RhinoApp.WriteLine("[rhino_listener] masterplan_graph.json exported.")
            else:
                Rhino.RhinoApp.WriteLine("[rhino_listener] masterplan exporter not available.")
        except Exception as e:
            Rhino.RhinoApp.WriteLine("[rhino_listener] Masterplan export failed: {0}".format(e))
    try:
        Rhino.RhinoApp.InvokeOnUiThread(Action(_do))
    except Exception as e:
        Rhino.RhinoApp.WriteLine("[rhino_listener] UI invoke failed for masterplan export ({0}); running inline.".format(e))
        _do()

# ===========================
# OSM importer
# ===========================
try:
    import osm_importer  # from context/osm_importer.py
    Rhino.RhinoApp.WriteLine("[rhino_listener] osm_importer loaded from: {0}".format(IMPORTER_DIR))
except Exception as _e:
    osm_importer = None
    Rhino.RhinoApp.WriteLine("[rhino_listener] Warning: could not import osm_importer: {0}".format(_e))

# ===========================
# Layer helpers (robust)
# ===========================
def _layer_name_from_event_obj(ev_obj):
    """Return best-guess layer name for the event object (prefer full path, fallback to rs.ObjectLayer)."""
    try:
        attrs = getattr(ev_obj, "Attributes", None) or getattr(ev_obj, "ObjectAttributes", None)
        if attrs is not None and getattr(attrs, "LayerIndex", -1) >= 0:
            layer = sc.doc.Layers[attrs.LayerIndex]
            if layer:
                full = getattr(layer, "FullPath", None)
                return full if full else layer.Name
    except:
        pass
    try:
        return rs.ObjectLayer(ev_obj.Id)
    except:
        return None

def _layer_matches(lname, target_name):
    """Exact match or parent::child suffix (case-insensitive)."""
    if not lname or not target_name:
        return False
    ln = lname.strip().lower()
    tn = target_name.strip().lower()
    return (ln == tn) or ln.endswith("::" + tn)

def _is_object_on_layer(ev_obj, target_name):
    return _layer_matches(_layer_name_from_event_obj(ev_obj), target_name)

def is_on_target_layer(rh_obj):
    return _is_object_on_layer(rh_obj, TARGET_LAYER_NAME)

<<<<<<< HEAD
def _any_massing_geometry():
    """True if the doc already contains any objects on the MASSING layer tree."""
    try:
        for obj in sc.doc.Objects or []:
            if is_on_target_layer(obj):
                return True
    except:
        pass
    return False


=======
>>>>>>> 02e1aa03
# === current-layer protection ===
def _save_current_layer_index():
    try:
        return sc.doc.Layers.CurrentLayerIndex
    except:
        return None

def _restore_current_layer_index(idx):
    try:
        if idx is None:
            return
        if 0 <= idx < sc.doc.Layers.Count:
            sc.doc.Layers.SetCurrentLayerIndex(idx, True)
    except:
        pass

# ===========================
# Debug helpers
# ===========================
def _debug_event_layer(ev_obj, tag):
    try:
        attrs = getattr(ev_obj, "Attributes", None) or getattr(ev_obj, "ObjectAttributes", None)
        idx = attrs.LayerIndex if attrs else -1
        lname = sc.doc.Layers[idx].Name if (idx is not None and idx >= 0) else "<none>"
        Rhino.RhinoApp.WriteLine("[rhino_listener] {0}: layer={1}".format(tag, lname))
    except:
        Rhino.RhinoApp.WriteLine("[rhino_listener] {0}: layer=?".format(tag))

# ===========================
# Active job helpers
# ===========================
def _get_active_job_dir():
    return sc.sticky.get(STICKY_ACTIVE_JOB)

def _set_active_job_dir(job_dir):
    sc.sticky[STICKY_ACTIVE_JOB] = job_dir

def _list_job_dirs(osm_root):
    try:
        items = [os.path.join(osm_root, d) for d in os.listdir(osm_root)]
        return [d for d in items if os.path.isdir(d)]
    except:
        return []

def _seed_active_job_dir_from_latest_done():
    try:
        if _get_active_job_dir():
            return
        if not os.path.exists(OSM_DIR):
            return
        dirs = _list_job_dirs(OSM_DIR)
        cand = [d for d in dirs if os.path.exists(os.path.join(d, "DONE.txt"))]
        if not cand:
            return
        cand.sort(key=lambda p: os.path.getmtime(os.path.join(p, "DONE.txt")), reverse=True)
        _set_active_job_dir(cand[0])
        Rhino.RhinoApp.WriteLine("[rhino_listener] Active job set to latest DONE: {0}".format(cand[0]))
    except Exception as e:
        Rhino.RhinoApp.WriteLine("[rhino_listener] seed active job error: {0}".format(e))

# ===========================
# UI preview state helpers
# ===========================
def _read_ui_state():
    try:
        if os.path.exists(UI_STATE_PATH):
            f = open(UI_STATE_PATH, "r")
            try:
                return json.load(f)
            finally:
                try: f.close()
                except: pass
    except:
        pass
    return {"context_preview": False, "plot_preview": False}

def _apply_ui_preview_state():
    try:
        st = _read_ui_state()
        job_dir = _get_active_job_dir()
        if not job_dir or not os.path.isdir(job_dir):
            Rhino.RhinoApp.WriteLine("[rhino_listener] No active job_dir to apply UI state.")
            return

        try:
            if st.get("context_preview"):
                if start_preview:
                    start_preview(job_dir)
            else:
                if stop_preview:
                    stop_preview()
        except:
            pass

        try:
            if st.get("plot_preview") and EP:
                EP.start_evaluation_preview(job_dir)
                Rhino.RhinoApp.WriteLine("[rhino_listener] Plot preview: ENABLED")
            else:
                if EP:
                    EP.stop_evaluation_preview()
                    Rhino.RhinoApp.WriteLine("[rhino_listener] Plot preview: DISABLED")
        except:
            pass

        try:
            Rhino.RhinoApp.WriteLine("[rhino_listener] Context preview: {0}".format(
                "ENABLED" if st.get("context_preview") else "DISABLED"))
        except:
            pass

    except Exception as e:
        Rhino.RhinoApp.WriteLine("[rhino_listener] apply_ui_preview_state error: {0}".format(e))

def _apply_ui_preview_state_if_changed():
    try:
        if not os.path.exists(UI_STATE_PATH):
            return
        m = os.path.getmtime(UI_STATE_PATH)
        last = sc.sticky.get(STICKY_UI_STATE_MTIME)
        if (last is None) or (float(m) > float(last)):
            _apply_ui_preview_state()
            sc.sticky[STICKY_UI_STATE_MTIME] = m
    except:
        pass

# ===========================
# PLOT boundary helpers
# ===========================
def _guid_is_closed_planar(guid):
    try:
        return rs.IsCurveClosed(guid) and rs.IsCurvePlanar(guid)
    except:
        return False

def _curve_to_xy_list(curve, max_points=400, target_seg_len=1.0):
    length = curve.GetLength()
    if length <= 0:
        return None
    count = int(max(8, min(max_points, max(8, length / max(0.1, target_seg_len)))))
    t0, t1 = curve.Domain.T0, curve.Domain.T1
    ts = [t0 + (t1 - t0) * (i / float(count)) for i in range(count + 1)]
    pts = [curve.PointAt(t) for t in ts]
    xy = [[float(p.X), float(p.Y)] for p in pts]
    if xy and (xy[0] != xy[-1]):
        xy.append(xy[0])
    return xy

def _collect_plot_guids_in_doc():
    guids = []
    all_objs = rs.AllObjects() or []
    for g in all_objs:
        try:
            layer_name = rs.ObjectLayer(g)
            if _layer_matches(layer_name, PLOT_LAYER_NAME):
                guids.append(g)
        except:
            pass
    return guids

def _export_plot_boundary_to_job(job_dir, candidate_id=None):
    try:
        if not job_dir or not os.path.isdir(job_dir):
            Rhino.RhinoApp.WriteLine("[rhino_listener] No active job dir for boundary export.")
            return False

        guids = _collect_plot_guids_in_doc()
        if not guids:
            Rhino.RhinoApp.WriteLine("[rhino_listener] No objects on PLOT (including nested).")
            return False

        chosen_curve = None

        if candidate_id and candidate_id in guids and _guid_is_closed_planar(candidate_id):
            chosen_curve = rs.coercecurve(candidate_id)

        if chosen_curve is None:
            best_area = -1.0
            for g in guids:
                if not _guid_is_closed_planar(g):
                    continue
                crv = rs.coercecurve(g)
                if crv is None:
                    continue
                try:
                    amp = rg.AreaMassProperties.Compute(crv)
                    area = amp.Area if amp else 0.0
                except:
                    bb = crv.GetBoundingBox(True)
                    area = abs((bb.Max.X - bb.Min.X) * (bb.Max.Y - bb.Min.Y))
                if area > best_area:
                    best_area = area
                    chosen_curve = crv

        if chosen_curve is None:
            Rhino.RhinoApp.WriteLine("[rhino_listener] No valid closed planar curve found on PLOT.")
            return False

        xy = _curve_to_xy_list(chosen_curve)
        if not xy:
            Rhino.RhinoApp.WriteLine("[rhino_listener] Failed to sample PLOT curve.")
            return False

        out_path = os.path.join(job_dir, "boundary.json")
        with open(out_path, "w") as f:
            json.dump(xy, f, indent=2)

        Rhino.RhinoApp.WriteLine("[rhino_listener] boundary.json written to: {0}".format(out_path))

        # Trigger evaluation after boundary.json is written successfully
        try:
            _trigger_evaluation(job_dir)
        except:
            pass

        return True

    except Exception as e:
        Rhino.RhinoApp.WriteLine("[rhino_listener] Boundary export error: {0}".format(e))
        return False

def _mark_plot_dirty(guid=None):
    sc.sticky[STICKY_PLOT_DIRTY] = True
    if guid is not None:
        sc.sticky[STICKY_PLOT_LAST] = guid

# ===========================
# MASSING graph helpers
# ===========================
def _mark_massing_dirty():
    sc.sticky[STICKY_MASSING_DIRTY] = True

def _export_massing_graph_now():
    """Build and save massing_graph.json on the UI thread (safe)."""
    def _do():
        global save_graph
        try:
            if not callable(save_graph):
                save_graph = _load_exporter()
            if callable(save_graph):
                save_graph()  # writes knowledge/massing_graph.json
                Rhino.RhinoApp.WriteLine("[rhino_listener] Massing graph exported for UI.")
            else:
                Rhino.RhinoApp.WriteLine("[rhino_listener] massing_graph exporter not available (still None).")
        except Exception as e:
            Rhino.RhinoApp.WriteLine("[rhino_listener] Massing graph export failed: {0}".format(e))
    try:
        Rhino.RhinoApp.InvokeOnUiThread(Action(_do))
    except Exception as e:
        Rhino.RhinoApp.WriteLine("[rhino_listener] UI invoke failed ({0}); running inline.".format(e))
        _do()

# ===========================
# HTTP helpers / evaluation trigger
# ===========================
def _http_post_json(url, payload):
    try:
        from System.Net import WebClient
        from System.Text import UTF8Encoding
        wc = WebClient()
        wc.Headers.Add("Content-Type", "application/json")
        data = UTF8Encoding(False).GetBytes(json.dumps(payload))
        resp_bytes = wc.UploadData(url, "POST", data)
        return UTF8Encoding(False).GetString(resp_bytes)
    except Exception as e:
        Rhino.RhinoApp.WriteLine("[rhino_listener] HTTP POST error: {0}".format(e))
        return None

def _trigger_evaluation(job_dir):
    try:
        url = "http://127.0.0.1:8000/evaluate/run"
        payload = {"job_dir": job_dir}
        _http_post_json(url, payload)
        Rhino.RhinoApp.WriteLine("[rhino_listener] Evaluation triggered for: {0}".format(job_dir))
    except Exception as e:
        Rhino.RhinoApp.WriteLine("[rhino_listener] Eval trigger error: {0}".format(e))

# ===========================
# Evaluation preview
# ===========================
def _try_evaluation_preview(job_dir):
    try:
        if not EP:
            return False
        ejson = os.path.join(job_dir, "evaluation.json")
        if not os.path.exists(ejson):
            return False
        mtime = os.path.getmtime(ejson)
        last_mtime = sc.sticky.get(STICKY_EVAL_PREVIEW_MTIME)
        if (last_mtime is None) or (mtime > float(last_mtime)):
            EP.start_evaluation_preview(job_dir)
            sc.sticky[STICKY_EVAL_PREVIEW_MTIME] = mtime
            Rhino.RhinoApp.WriteLine("[rhino_listener] Evaluation preview enabled.")
            return True
    except Exception as e:
        Rhino.RhinoApp.WriteLine("[rhino_listener] Eval preview error: {0}".format(e))
    return False

# ===========================
# Job folder renaming (timestamped)
# ===========================
def _is_timestamped_job_name(name):
    try:
        return bool(re.match(r"^osm_\d{8}_\d{6}(?:_\d+)?$", name or ""))
    except:
        return False

def _format_ts_from_epoch(ts):
    try:
        return time.strftime("%Y%m%d_%H%M%S", time.localtime(float(ts)))
    except:
        return time.strftime("%Y%m%d_%H%M%S")

def _rename_job_dir_to_timestamp(job_dir):
    try:
        base = os.path.basename(job_dir.rstrip("\\/"))
        if _is_timestamped_job_name(base):
            return job_dir

        done_flag = os.path.join(job_dir, "DONE.txt")
        if os.path.exists(done_flag):
            try:
                ts = os.path.getmtime(done_flag)
            except:
                ts = time.time()
        else:
            ts = time.time()

        new_base = "osm_" + _format_ts_from_epoch(ts)
        parent = os.path.dirname(job_dir)
        candidate = os.path.join(parent, new_base)

        if os.path.exists(candidate):
            i = 2
            while True:
                alt = os.path.join(parent, "{}_{}".format(new_base, i))
                if not os.path.exists(alt):
                    candidate = alt
                    break
                i += 1

        try:
            os.rename(job_dir, candidate)
            Rhino.RhinoApp.WriteLine("[rhino_listener] Renamed job:\n  {0}\n-> {1}".format(job_dir, candidate))
            return candidate
        except Exception as e:
            Rhino.RhinoApp.WriteLine("[rhino_listener] Rename failed ({0}); keeping original.".format(e))
            return job_dir
    except Exception as e:
        Rhino.RhinoApp.WriteLine("[rhino_listener] _rename_job_dir_to_timestamp error: {0}".format(e))
        return job_dir

# ===========================
# Main change handler + debounce
# ===========================
def handle_layer_change():
    global is_running
    if is_running:
        return
    is_running = True
    try:
        wrote = False

        # If PLOT is marked dirty, export with candidate preference
        if sc.sticky.get(STICKY_PLOT_DIRTY):
            sc.sticky[STICKY_PLOT_DIRTY] = False
            job_dir = sc.sticky.get(STICKY_ACTIVE_JOB)
            candidate = sc.sticky.get(STICKY_PLOT_LAST)
            wrote = _export_plot_boundary_to_job(job_dir, candidate_id=candidate) or False
            if not wrote:
                Rhino.RhinoApp.WriteLine("[rhino_listener] PLOT changed but boundary export failed.")
            else:
                # After boundary succeeded: build empty-plot, ensure massing, then merge masterplan
                _export_empty_plot_graph_now(job_dir=job_dir)
                # Ensure massing exists before masterplan (avoid "not found" race)
                if not _file_ready(MASSING_JSON, checks=2, interval=0.2):
                    _export_massing_graph_now()
                _export_masterplan_graph_now(job_dir=job_dir)

        # Passive fallback: try exporting any valid PLOT boundary if nothing written
        if not wrote:
            job_dir = sc.sticky.get(STICKY_ACTIVE_JOB)
            if job_dir and os.path.isdir(job_dir):
                wrote = _export_plot_boundary_to_job(job_dir, candidate_id=None) or False
                if wrote:
                    _export_empty_plot_graph_now(job_dir=job_dir)
                    if not _file_ready(MASSING_JSON, checks=2, interval=0.2):
                        _export_massing_graph_now()
                    _export_masterplan_graph_now(job_dir=job_dir)

        # MASSING → graph (only when MASSING changed)
        if sc.sticky.get(STICKY_MASSING_DIRTY):
            sc.sticky[STICKY_MASSING_DIRTY] = False
            _export_massing_graph_now()

        # Try to enable evaluation preview if results are ready/updated
        job_dir = sc.sticky.get(STICKY_ACTIVE_JOB)
        if job_dir:
            _try_evaluation_preview(job_dir)

        # Apply UI preview toggles
        _apply_ui_preview_state_if_changed()

        Rhino.RhinoApp.WriteLine("[rhino_listener] Debounced change processed.")
    finally:
        is_running = False

def debounce_trigger():
    global debounce_timer
    if debounce_timer and debounce_timer.is_alive():
        return

    def delayed():
        time.sleep(DEBOUNCE_SECONDS)
        if not listener_active:
            return
        try:
            Rhino.RhinoApp.InvokeOnUiThread(Action(handle_layer_change))
        except Exception:
            handle_layer_change()

    debounce_timer = threading.Thread(target=delayed)
    try:
        debounce_timer.setDaemon(True)
    except:
        pass
    debounce_timer.start()

# ===========================
# Event handlers
# ===========================
def on_add(sender, e):
    """Fire when a new object is created (inclunding Gumball ALT-copy).
    Schedules a massing export if the object is on MASSING
    """
    try:
        ro = getattr(e, "TheObject", None) or getattr(e, "Object", None)
    except:
        ro = None

<<<<<<< HEAD
    # Debug (safe)
    try:
        _debug_event_layer(ro, "on_add")
    except:
        pass

    # MASSING export
    try:
        if listener_active:
            # If we can’t read the object yet, assume it’s relevant (failsafe)
            if ro is None or is_on_target_layer(ro):
                try:
                    Rhino.RhinoApp.WriteLine("[rhino_listener] MASSING on_add → export scheduled.")
                except:
                    pass
                _mark_massing_dirty()
                debounce_trigger()
    except Exception as ex:
        # Never let the listener die on add; schedule anyway
        try:
            Rhino.RhinoApp.WriteLine("[rhino_listener] on_add error: " + str(ex) + " → export scheduled (failsafe).")
        except:
            pass
        _mark_massing_dirty()
        debounce_trigger()

    # PLOT (unchanged, but robust to None)
=======
    if listener_active:
        if is_on_target_layer(e.Object):
            Rhino.RhinoApp.WriteLine("[rhino_listener] MASSING add detected -> export scheduled.")
        else:
            Rhino.RhinoApp.WriteLine("[rhino_listener] Add event (layer uncertain) -> export scheduled as fallback.")
        _mark_massing_dirty()
        debounce_trigger()

>>>>>>> 02e1aa03
    try:
        if listener_active and ro is not None and _is_object_on_layer(ro, PLOT_LAYER_NAME):
            _mark_plot_dirty(ro.Id)
            Rhino.RhinoApp.WriteLine("[rhino_listener] PLOT on_add: guid={0}".format(ro.Id))
            debounce_trigger()
    except:
        pass

<<<<<<< HEAD


=======
>>>>>>> 02e1aa03
def on_modify(sender, e):
    _debug_event_layer(e.Object, "on_modify")
    if listener_active:
        _mark_massing_dirty()
        debounce_trigger()
    try:
        if listener_active and _is_object_on_layer(e.Object, PLOT_LAYER_NAME):
            _mark_plot_dirty(e.Object.Id)
            Rhino.RhinoApp.WriteLine("[rhino_listener] PLOT on_modify: guid={0}".format(e.Object.Id))
            debounce_trigger()
    except:
        pass

def on_replace(sender, e):
    _debug_event_layer(e.NewObject, "on_replace")
    if listener_active:
        _mark_massing_dirty()
        debounce_trigger()
    try:
        if listener_active and _is_object_on_layer(e.NewObject, PLOT_LAYER_NAME):
            _mark_plot_dirty(e.NewObject.Id)
            Rhino.RhinoApp.WriteLine("[rhino_listener] PLOT on_replace: guid={0}".format(e.NewObject.Id))
            debounce_trigger()
    except:
        pass

def on_delete(sender, e):
    try:
        _debug_event_layer(e.Object, "on_delete")
    except:
        pass
    _mark_massing_dirty()
    debounce_trigger()

# --- Command-end fallback for trigger ---
_CHANGE_COMMANDS = set([
    "Box","Cylinder","Cone","Sphere","ExtrudeCrv","ExtrudeCrvTapered","ExtrudeSrf","Loft","Sweep1","Sweep2","Cap",
    "Copy","Paste","Move","Rotate","Rotate3D","Scale","Scale1D","Scale2D","Scale3D","ScaleNU",
    "Align","SetPt","RemapCPlane",
    "Array","ArrayLinear","ArrayPolar","ArrayCrv","ArraySrf",
    "BooleanUnion","BooleanDifference","BooleanIntersection","Split","MergeAllFaces","Join","Explode","OffsetSrf",
<<<<<<< HEAD
    # gumball ops
    "GumballMove","GumballRotate","GumballScale", "GumballRelocate"
    # delete
    "Delete"
=======
    "GumballMove","GumballRotate","GumballScale","Delete",
    
    "Line","Polyline","Polyline3D","Rectangle","Curve","InterpCrv","InterpCrvOnSrf",
    "Arc","Circle","Ellipse","Offset","Fillet","Chamfer","Extend","Trim"
>>>>>>> 02e1aa03
])

def on_end_command(sender, e):
    try:
        name = e.CommandEnglishName if hasattr(e, "CommandEnglishName") else ""
        # patrón amplio para curvas
        is_curve_cmd = any(tok in name for tok in (
            "Line","Polyline","Curve","Crv","Rectangle","Arc","Circle","Ellipse","Offset","Fillet","Chamfer","Extend","Trim"
        ))
        if name in _CHANGE_COMMANDS or is_curve_cmd:
            Rhino.RhinoApp.WriteLine("[rhino_listener] EndCommand '{0}' -> export scheduled (fallback).".format(name))
            _mark_massing_dirty()
            debounce_trigger()
    except Exception as ex:
        Rhino.RhinoApp.WriteLine("[rhino_listener] EndCommand hook error: {0}".format(ex))

# ===========================
# Import finished OSM jobs
# ===========================
def _job_id_from_path(p):
    try:
        return os.path.basename(p.rstrip("\\/"))
    except:
        return p

def _import_job_on_ui(job_dir, job_id, imported_registry):
    def _do_import():
        saved_layer_idx = _save_current_layer_index()
        try:
            Rhino.RhinoApp.WriteLine("[rhino_listener] Importing job {0} on UI thread...".format(job_id))
            try:
                rs.EnableRedraw(False)
            except:
                pass

            total = osm_importer.import_osm_folder(job_dir)
            Rhino.RhinoApp.WriteLine("[rhino_listener] OSM import complete ({0} elements).".format(total))

            _set_active_job_dir(job_dir)
            sc.sticky[STICKY_EVAL_PREVIEW_MTIME] = None

            _apply_ui_preview_state_if_changed()

            try:
                gjson = os.path.join(job_dir, "graph.json")
                if start_preview and os.path.exists(gjson):
                    pass
                else:
                    Rhino.RhinoApp.WriteLine("[rhino_listener] graph.json not found; no preview.")
            except Exception as pe:
                Rhino.RhinoApp.WriteLine("[rhino_listener] Graph preview error: {0}".format(pe))

        except Exception as e:
            Rhino.RhinoApp.WriteLine("[rhino_listener] Import error for job {0}: {1}".format(job_id, e))
        finally:
            _restore_current_layer_index(saved_layer_idx)
            try:
                rs.EnableRedraw(True)
            except:
                pass
            try:
                open(os.path.join(job_dir, "IMPORTED.txt"), "w").write("ok")
            except:
                pass
            imported_registry.add(job_id)

    try:
        Rhino.RhinoApp.InvokeOnUiThread(Action(_do_import))
    except Exception as e:
        Rhino.RhinoApp.WriteLine("[rhino_listener] InvokeOnUiThread failed ({0}); running inline.".format(e))
        _do_import()

def _ensure_imported_registry():
    reg = sc.sticky.get(STICKY_IMPORTED)
    if reg is None:
        reg = set()
        sc.sticky[STICKY_IMPORTED] = reg
    return reg

def _try_import_finished_job():
    if not osm_importer:
        return
    if not os.path.exists(OSM_DIR):
        return

    job_dirs = _list_job_dirs(OSM_DIR)
    if not job_dirs:
        return
    job_dirs.sort(key=lambda p: os.path.getmtime(p), reverse=True)

    imported = _ensure_imported_registry()

    for job_dir in job_dirs:
        job_id = _job_id_from_path(job_dir)
        if job_id in imported:
            continue

        done_flag = os.path.join(job_dir, "DONE.txt")
        fail_flag = os.path.join(job_dir, "FAILED.txt")
        imported_flag = os.path.join(job_dir, "IMPORTED.txt")

        if os.path.exists(imported_flag):
            imported.add(job_id)
            continue

        if os.path.exists(fail_flag):
            Rhino.RhinoApp.WriteLine("[rhino_listener] OSM job {0} failed. See FAILED.txt".format(job_id))
            imported.add(job_id)
            continue

        if not os.path.exists(done_flag):
            continue

        try:
            done_mtime = os.path.getmtime(done_flag)
        except:
            done_mtime = None

        if (WATCHER_STARTED_AT is not None) and (done_mtime is not None):
            if done_mtime < WATCHER_STARTED_AT:
                imported.add(job_id)
                Rhino.RhinoApp.WriteLine("[rhino_listener] Skipping old OSM job {0} (finished before listener start).".format(job_id))
                continue

        Rhino.RhinoApp.WriteLine("[rhino_listener] OSM job {0} finished. Queuing import...".format(job_id))

        renamed_dir = _rename_job_dir_to_timestamp(job_dir)
        if renamed_dir != job_dir:
            job_dir = renamed_dir
            job_id = os.path.basename(job_dir.rstrip("\\/"))

        _import_job_on_ui(job_dir, job_id, imported)
        break

def _watcher_loop():
    Rhino.RhinoApp.WriteLine("[rhino_listener] OSM watcher started. Folder: {0}".format(OSM_DIR))
    while listener_active:
        try:
            _try_import_finished_job()
            job_dir = _get_active_job_dir()
            if job_dir:
                _try_evaluation_preview(job_dir)
            _apply_ui_preview_state_if_changed()
        except Exception as e:
            Rhino.RhinoApp.WriteLine("[rhino_listener] Watcher error: {0}".format(e))
        time.sleep(3.0)
    Rhino.RhinoApp.WriteLine("[rhino_listener] OSM watcher stopped.")

def _start_watcher_thread():
    t = threading.Thread(target=_watcher_loop)
    try:
        t.setDaemon(True)
    except:
        pass
    t.start()
    return t

# ===========================
# Setup / teardown
# ===========================
def setup_layer_listener():
    global WATCHER_STARTED_AT
    if sc.sticky.get(STICKY_KEY):
        Rhino.RhinoApp.WriteLine("[rhino_listener] Restarting listener on '{0}'.".format(TARGET_LAYER_NAME))
        remove_layer_listener()

    json_path = os.path.join(os.path.dirname(__file__), "layers.json")
    Rhino.RhinoApp.WriteLine("[rhino_listener] Creating layers from: {0}".format(json_path))

    saved_layer_idx = _save_current_layer_index()
    try:
        create_layers_from_json(json_path)
        Rhino.RhinoApp.WriteLine("[rhino_listener] Layers created.")
    except Exception as e:
        Rhino.RhinoApp.WriteLine("[rhino_listener] Failed to create layers: {0}".format(e))
    finally:
        _restore_current_layer_index(saved_layer_idx)

    Rhino.RhinoDoc.AddRhinoObject += on_add
    Rhino.RhinoDoc.ModifyObjectAttributes += on_modify
    Rhino.RhinoDoc.ReplaceRhinoObject += on_replace
    Rhino.RhinoDoc.DeleteRhinoObject += on_delete
    Command.EndCommand += on_end_command

    sc.sticky[STICKY_KEY] = True
    Rhino.RhinoApp.WriteLine("[rhino_listener] Layer-specific listener active on '{0}'.".format(TARGET_LAYER_NAME))

    try:
        WATCHER_STARTED_AT = time.time()
    except:
        WATCHER_STARTED_AT = None

    _start_watcher_thread()
    _seed_active_job_dir_from_latest_done()
    _apply_ui_preview_state_if_changed()

<<<<<<< HEAD
    try:
        if _any_massing_geometry():
            Rhino.RhinoApp.WriteLine("[rhino_listener] Seeding massing graph from existing geometry.")
            _mark_massing_dirty()
            debounce_trigger()
    except:
        pass


=======
>>>>>>> 02e1aa03
def remove_layer_listener():
    try: Rhino.RhinoDoc.AddRhinoObject -= on_add
    except: pass
    try: Rhino.RhinoDoc.ModifyObjectAttributes -= on_modify
    except: pass
    try: Rhino.RhinoDoc.ReplaceRhinoObject -= on_replace
    except: pass
    try: Rhino.RhinoDoc.DeleteRhinoObject -= on_delete
    except: pass
    try: Command.EndCommand -= on_end_command
    except: pass
    sc.sticky[STICKY_KEY] = False
    Rhino.RhinoApp.WriteLine("[rhino_listener] Layer listener removed.")

def shutdown_listener():
    global listener_active
    listener_active = False
    remove_layer_listener()
    Rhino.RhinoApp.WriteLine("[rhino_listener] Listener shut down.")

# Run once from Rhino:
# _-RunPythonScript "C:\\...\\2_rhino\\rhino_listener.py"
if __name__ == "__main__":
    setup_layer_listener()<|MERGE_RESOLUTION|>--- conflicted
+++ resolved
@@ -399,7 +399,6 @@
 def is_on_target_layer(rh_obj):
     return _is_object_on_layer(rh_obj, TARGET_LAYER_NAME)
 
-<<<<<<< HEAD
 def _any_massing_geometry():
     """True if the doc already contains any objects on the MASSING layer tree."""
     try:
@@ -410,9 +409,6 @@
         pass
     return False
 
-
-=======
->>>>>>> 02e1aa03
 # === current-layer protection ===
 def _save_current_layer_index():
     try:
@@ -845,7 +841,7 @@
 # Event handlers
 # ===========================
 def on_add(sender, e):
-    """Fire when a new object is created (inclunding Gumball ALT-copy).
+    """Fire when a new object is created (including Gumball ALT-copy).
     Schedules a massing export if the object is on MASSING
     """
     try:
@@ -853,14 +849,13 @@
     except:
         ro = None
 
-<<<<<<< HEAD
     # Debug (safe)
     try:
         _debug_event_layer(ro, "on_add")
     except:
         pass
 
-    # MASSING export
+    # MASSING export (robust)
     try:
         if listener_active:
             # If we can’t read the object yet, assume it’s relevant (failsafe)
@@ -881,16 +876,6 @@
         debounce_trigger()
 
     # PLOT (unchanged, but robust to None)
-=======
-    if listener_active:
-        if is_on_target_layer(e.Object):
-            Rhino.RhinoApp.WriteLine("[rhino_listener] MASSING add detected -> export scheduled.")
-        else:
-            Rhino.RhinoApp.WriteLine("[rhino_listener] Add event (layer uncertain) -> export scheduled as fallback.")
-        _mark_massing_dirty()
-        debounce_trigger()
-
->>>>>>> 02e1aa03
     try:
         if listener_active and ro is not None and _is_object_on_layer(ro, PLOT_LAYER_NAME):
             _mark_plot_dirty(ro.Id)
@@ -899,11 +884,6 @@
     except:
         pass
 
-<<<<<<< HEAD
-
-
-=======
->>>>>>> 02e1aa03
 def on_modify(sender, e):
     _debug_event_layer(e.Object, "on_modify")
     if listener_active:
@@ -940,22 +920,19 @@
 
 # --- Command-end fallback for trigger ---
 _CHANGE_COMMANDS = set([
+    # Solids / surf ops
     "Box","Cylinder","Cone","Sphere","ExtrudeCrv","ExtrudeCrvTapered","ExtrudeSrf","Loft","Sweep1","Sweep2","Cap",
     "Copy","Paste","Move","Rotate","Rotate3D","Scale","Scale1D","Scale2D","Scale3D","ScaleNU",
     "Align","SetPt","RemapCPlane",
     "Array","ArrayLinear","ArrayPolar","ArrayCrv","ArraySrf",
     "BooleanUnion","BooleanDifference","BooleanIntersection","Split","MergeAllFaces","Join","Explode","OffsetSrf",
-<<<<<<< HEAD
-    # gumball ops
-    "GumballMove","GumballRotate","GumballScale", "GumballRelocate"
-    # delete
-    "Delete"
-=======
-    "GumballMove","GumballRotate","GumballScale","Delete",
-    
+    # Gumball ops
+    "GumballMove","GumballRotate","GumballScale",
+    # Delete
+    "Delete",
+    # Curve creation / editing (from main)
     "Line","Polyline","Polyline3D","Rectangle","Curve","InterpCrv","InterpCrvOnSrf",
     "Arc","Circle","Ellipse","Offset","Fillet","Chamfer","Extend","Trim"
->>>>>>> 02e1aa03
 ])
 
 def on_end_command(sender, e):
@@ -1152,7 +1129,7 @@
     _seed_active_job_dir_from_latest_done()
     _apply_ui_preview_state_if_changed()
 
-<<<<<<< HEAD
+    # Seed massing graph from existing geometry (your branch’s behavior)
     try:
         if _any_massing_geometry():
             Rhino.RhinoApp.WriteLine("[rhino_listener] Seeding massing graph from existing geometry.")
@@ -1161,9 +1138,6 @@
     except:
         pass
 
-
-=======
->>>>>>> 02e1aa03
 def remove_layer_listener():
     try: Rhino.RhinoDoc.AddRhinoObject -= on_add
     except: pass
