// Visual / Graph orchestration (robust loads + retries)

const API_BASE = "http://localhost:8000";
<<<<<<< HEAD
const CONTEXT_GRAPH_PATH   = `${API_BASE}/graph/context`;
const MASSING_GRAPH_PATH   = `${API_BASE}/graph/massing`;
const MASSING_MTIME_PATH   = `${API_BASE}/graph/massing/mtime`;
const ENRICHED_LATEST_PATH = `${API_BASE}/graph/enriched/latest`;

/** Retry helper for JSON fetches with small backoff.
    Pass {allowEmpty:true} when an empty graph should NOT be treated as an error. */
async function fetchJsonWithRetry(url, attempts = 3, delayMs = 800, { allowEmpty = false } = {}) {
=======
const CONTEXT_GRAPH_PATH     = `${API_BASE}/graph/context`;
const MASSING_GRAPH_PATH     = `${API_BASE}/graph/massing`;
const MASSING_MTIME_PATH     = `${API_BASE}/graph/massing/mtime`;
const MASTERPLAN_GRAPH_PATH  = `${API_BASE}/graph/masterplan`;
const MASTERPLAN_MTIME_PATH  = `${API_BASE}/graph/masterplan/mtime`;

/** Retry helper for JSON fetches with small backoff. Treats empty graphs as retryable. */
async function fetchJsonWithRetry(url, attempts = 3, delayMs = 800) {
>>>>>>> 02e1aa03
  let lastErr;
  for (let i = 0; i < attempts; i++) {
    try {
      const r = await fetch(url, { cache: "no-store" });
      if (!r.ok) throw new Error(`HTTP ${r.status}`);
      const j = await r.json();

      const maybeNodes = Array.isArray(j?.nodes) ? j.nodes : [];
      const maybeLinks = Array.isArray(j?.links) ? j.links
                        : Array.isArray(j?.edges) ? j.edges : [];
      if (!allowEmpty && maybeNodes.length === 0 && maybeLinks.length === 0) {
        throw new Error("Empty graph payload");
      }
      return j;
    } catch (e) {
      lastErr = e;
      if (i < attempts - 1) {
        await new Promise(r => setTimeout(r, delayMs * (1 + i)));
      }
    }
  }
  throw lastErr;
}

/** Graph adapter: drop x/y; map u/v -> source/target; expose edges/links. */
function adaptGraph(raw) {
  const inNodes = Array.isArray(raw?.nodes) ? raw.nodes : [];
  const inEdges = Array.isArray(raw?.links) ? raw.links
               : Array.isArray(raw?.edges) ? raw.edges
               : [];

  const nodes = inNodes.map(n => { const { x, y, ...rest } = (n || {}); return rest; });

  const edges = inEdges.map(e => {
    if (!e) return null;
    const hasUV = (e.u != null && e.v != null);
    const source = (e.source != null) ? e.source : (hasUV ? e.u : undefined);
    const target = (e.target != null) ? e.target : (hasUV ? e.v : undefined);
    if (source == null || target == null) return null;
    const { u, v, ...rest } = e;
    return { ...rest, source, target };
  }).filter(Boolean);

  return { nodes, edges, links: edges, meta: raw?.meta || {} };
}

window.adaptGraph = adaptGraph;

// -------- Massing --------
let _massingPoll = null;
let _massingLastMtime = 0;

// --- Masterplan polling state ---
let _mpPoll = null;
let _mpLastMtime = 0;

async function loadMassingGraphOnce() {
  try {
    // allowEmpty: true => an empty massing file is valid, not an error
    const data = await fetchJsonWithRetry(MASSING_GRAPH_PATH, 3, 700, { allowEmpty: true });
    const adapted = adaptGraph(data);
    if (typeof window.showGraph3DBackground === "function") {
      window.showGraph3DBackground(adapted);
    }
  } catch (e) {
    console.warn("[UI] Could not fetch massing graph:", e);
    if (typeof window.clearGraph === "function") window.clearGraph();
  }
}

async function startMassingPolling() {
  stopMassingPolling();
  try {
    const r0 = await fetch(MASSING_MTIME_PATH, { cache: "no-store" });
    const j0 = await r0.json();
    _massingLastMtime = j0?.mtime || 0;
  } catch {}

  _massingPoll = setInterval(async () => {
    try {
      const r = await fetch(MASSING_MTIME_PATH, { cache: "no-store" });
      const { mtime } = await r.json();
      if (mtime && mtime !== _massingLastMtime) {
        _massingLastMtime = mtime;
        await loadMassingGraphOnce();
      }
    } catch {
      /* keep polling silently */
    }
  }, 2500);
}

function stopMassingPolling() {
  if (_massingPoll) { clearInterval(_massingPoll); _massingPoll = null; }
}

// -------- Context --------
async function loadContextGraphOnce() {
  try {
    // Gracefully handle 404 (means you don’t have a context graph yet)
    const r = await fetch(CONTEXT_GRAPH_PATH, { cache: "no-store" });
    if (r.status === 404) {
      if (typeof window.clearGraph === "function") window.clearGraph();
      return;
    }
    if (!r.ok) throw new Error(`HTTP ${r.status}`);

    const data = await r.json();
    const adapted = adaptGraph(data);
    if (typeof window.showGraph3DBackground === "function") {
      window.showGraph3DBackground(adapted);
    }
  } catch (e) {
    console.warn("[UI] Could not fetch context graph:", e);
    if (typeof window.clearGraph === "function") window.clearGraph();
  }
}

<<<<<<< HEAD
// -------- Enriched (latest only) --------
let _enrichedPoll = null;
let _enrichedLastTag = null;

async function findLatestEnrichedCandidate() {
  const j = await fetchJsonWithRetry(ENRICHED_LATEST_PATH, 2, 600);
  const nodes = Array.isArray(j?.nodes) ? j.nodes : [];
  const links = Array.isArray(j?.links) ? j.links : Array.isArray(j?.edges) ? j.edges : [];
  const tag = `api:${nodes.length}:${links.length}:${j?.meta?.iteration_file ?? ""}`;
  return { source: "api", data: j, tag };
}

async function loadEnrichedGraphOnce() {
  const cand = await findLatestEnrichedCandidate();
  const adapted = adaptGraph(cand.data);
  if (typeof window.showGraph3DBackground === "function") {
    window.showGraph3DBackground(adapted);
  }
  _enrichedLastTag = cand.tag;
}

function stopEnrichedPolling() {
  if (_enrichedPoll) { clearInterval(_enrichedPoll); _enrichedPoll = null; }
}

async function startEnrichedPolling() {
  stopEnrichedPolling();
  try {
    await loadEnrichedGraphOnce();
  } catch (e) {
    console.warn("[UI] Could not fetch enriched graph:", e);
    if (typeof window.clearGraph === "function") window.clearGraph();
  }
  _enrichedPoll = setInterval(async () => {
    try {
      const cand = await findLatestEnrichedCandidate();
      if (cand.tag !== _enrichedLastTag) {
        const adapted = adaptGraph(cand.data);
        if (typeof window.showGraph3DBackground === "function") {
          window.showGraph3DBackground(adapted);
        }
        _enrichedLastTag = cand.tag;
      }
    } catch { /* silent */ }
  }, 3000);
}

// -------- Tabs --------
=======
/** Load Masterplan graph once with retries. */
async function loadMasterplanGraphOnce() {
  try {
    const data = await fetchJsonWithRetry(MASTERPLAN_GRAPH_PATH, 3, 700);
    const adapted = adaptGraph(data);
    if (typeof window.showGraph3DBackground === "function") {
      window.showGraph3DBackground(adapted);
    }
  } catch (e) {
    console.warn("[UI] Could not fetch masterplan graph:", e);
    if (typeof window.clearGraph === "function") window.clearGraph();
  }
}

async function startMasterplanPolling() {
  stopMasterplanPolling();
  try {
    const r0 = await fetch(MASTERPLAN_MTIME_PATH, { cache: "no-store" });
    const j0 = await r0.json();
    _mpLastMtime = j0?.mtime || 0;
  } catch {}

  _mpPoll = setInterval(async () => {
    try {
      const r = await fetch(MASTERPLAN_MTIME_PATH, { cache: "no-store" });
      const { mtime } = await r.json();
      if (mtime && mtime !== _mpLastMtime) {
        _mpLastMtime = mtime;
        await loadMasterplanGraphOnce();
      }
    } catch {
      // keep polling silently
    }
  }, 2500);
}

function stopMasterplanPolling() {
  if (_mpPoll) {
    clearInterval(_mpPoll);
    _mpPoll = null;
  }
}

// === Tab switching (visual) ===
>>>>>>> 02e1aa03
document.querySelectorAll(".tab button").forEach(btn => {
  btn.addEventListener("click", async () => {
    // toggle active state
    document.querySelectorAll(".tab button").forEach(b => {
      b.classList.remove("active");
      b.setAttribute("aria-selected", "false");
    });
    btn.classList.add("active");
    btn.setAttribute("aria-selected", "true");

    const tab = btn.dataset.tab;

    if (tab === "context") {
      stopMassingPolling();
<<<<<<< HEAD
      stopEnrichedPolling();
=======
      stopMasterplanPolling();
>>>>>>> 02e1aa03
      await loadContextGraphOnce();
      return;
    }

    if (tab === "brief") {
      stopMassingPolling();
<<<<<<< HEAD
      stopEnrichedPolling();
=======
      stopMasterplanPolling();
>>>>>>> 02e1aa03
      if (window._briefGraph && typeof window.showGraph3DBackground === "function") {
        window.showGraph3DBackground(window._briefGraph);
      } else if (typeof window.clearGraph === "function") {
        window.clearGraph();
      }
      return;
    }

    if (tab === "massing") {
<<<<<<< HEAD
      stopEnrichedPolling();
=======
      stopMasterplanPolling();
>>>>>>> 02e1aa03
      await loadMassingGraphOnce();
      startMassingPolling();
      return;
    }

<<<<<<< HEAD
    if (tab === "enriched") {
      stopMassingPolling();
      startEnrichedPolling();
      return;
    }

    // default / other
    stopMassingPolling();
    stopEnrichedPolling();
=======
    if (tab === "masterplan") {
      stopMassingPolling();
      await loadMasterplanGraphOnce();
      startMasterplanPolling();
      return;
    }

    // default: clear + stop all pollers
    stopMassingPolling();
    stopMasterplanPolling();
>>>>>>> 02e1aa03
    if (typeof window.clearGraph === "function") window.clearGraph();
  });
});

// Initial boot: show the active tab’s graph once
document.addEventListener("DOMContentLoaded", async () => {
  const activeTab = document.querySelector('.tab button.active')?.dataset?.tab;
  if (activeTab === "massing") {
<<<<<<< HEAD
    await loadMassingGraphOnce(); startMassingPolling();
=======
    stopMasterplanPolling();
    await loadMassingGraphOnce();
    startMassingPolling();
>>>>>>> 02e1aa03
  } else if (activeTab === "context") {
    stopMassingPolling();
    stopMasterplanPolling();
    await loadContextGraphOnce();
  } else if (activeTab === "masterplan") {
    stopMassingPolling();
    await loadMasterplanGraphOnce();
    startMasterplanPolling();
  } else if (activeTab === "brief") {
    stopMassingPolling();
    stopMasterplanPolling();
    if (window._briefGraph && typeof window.showGraph3DBackground === "function") {
      window.showGraph3DBackground(window._briefGraph);
    } else if (typeof window.clearGraph === "function") {
      window.clearGraph();
    }
  } else if (activeTab === "enriched") {
    startEnrichedPolling();
  } else {
<<<<<<< HEAD
    stopMassingPolling(); stopEnrichedPolling();
=======
    stopMassingPolling();
    stopMasterplanPolling();
>>>>>>> 02e1aa03
    if (typeof window.clearGraph === "function") window.clearGraph();
  }
});

window.addEventListener("beforeunload", () => {
  stopMassingPolling();
<<<<<<< HEAD
  stopEnrichedPolling();
=======
  stopMasterplanPolling();
>>>>>>> 02e1aa03
});<|MERGE_RESOLUTION|>--- conflicted
+++ resolved
@@ -1,25 +1,16 @@
 // Visual / Graph orchestration (robust loads + retries)
 
 const API_BASE = "http://localhost:8000";
-<<<<<<< HEAD
-const CONTEXT_GRAPH_PATH   = `${API_BASE}/graph/context`;
-const MASSING_GRAPH_PATH   = `${API_BASE}/graph/massing`;
-const MASSING_MTIME_PATH   = `${API_BASE}/graph/massing/mtime`;
-const ENRICHED_LATEST_PATH = `${API_BASE}/graph/enriched/latest`;
-
-/** Retry helper for JSON fetches with small backoff.
-    Pass {allowEmpty:true} when an empty graph should NOT be treated as an error. */
-async function fetchJsonWithRetry(url, attempts = 3, delayMs = 800, { allowEmpty = false } = {}) {
-=======
 const CONTEXT_GRAPH_PATH     = `${API_BASE}/graph/context`;
 const MASSING_GRAPH_PATH     = `${API_BASE}/graph/massing`;
 const MASSING_MTIME_PATH     = `${API_BASE}/graph/massing/mtime`;
 const MASTERPLAN_GRAPH_PATH  = `${API_BASE}/graph/masterplan`;
 const MASTERPLAN_MTIME_PATH  = `${API_BASE}/graph/masterplan/mtime`;
-
-/** Retry helper for JSON fetches with small backoff. Treats empty graphs as retryable. */
-async function fetchJsonWithRetry(url, attempts = 3, delayMs = 800) {
->>>>>>> 02e1aa03
+const ENRICHED_LATEST_PATH   = `${API_BASE}/graph/enriched/latest`;
+
+/** Retry helper for JSON fetches with small backoff.
+    Pass {allowEmpty:true} when an empty graph should NOT be treated as an error. */
+async function fetchJsonWithRetry(url, attempts = 3, delayMs = 800, { allowEmpty = false } = {}) {
   let lastErr;
   for (let i = 0; i < attempts; i++) {
     try {
@@ -72,10 +63,6 @@
 let _massingPoll = null;
 let _massingLastMtime = 0;
 
-// --- Masterplan polling state ---
-let _mpPoll = null;
-let _mpLastMtime = 0;
-
 async function loadMassingGraphOnce() {
   try {
     // allowEmpty: true => an empty massing file is valid, not an error
@@ -138,7 +125,6 @@
   }
 }
 
-<<<<<<< HEAD
 // -------- Enriched (latest only) --------
 let _enrichedPoll = null;
 let _enrichedLastTag = null;
@@ -186,8 +172,10 @@
   }, 3000);
 }
 
-// -------- Tabs --------
-=======
+// -------- Masterplan --------
+let _mpPoll = null;
+let _mpLastMtime = 0;
+
 /** Load Masterplan graph once with retries. */
 async function loadMasterplanGraphOnce() {
   try {
@@ -232,7 +220,6 @@
 }
 
 // === Tab switching (visual) ===
->>>>>>> 02e1aa03
 document.querySelectorAll(".tab button").forEach(btn => {
   btn.addEventListener("click", async () => {
     // toggle active state
@@ -247,22 +234,16 @@
 
     if (tab === "context") {
       stopMassingPolling();
-<<<<<<< HEAD
       stopEnrichedPolling();
-=======
       stopMasterplanPolling();
->>>>>>> 02e1aa03
       await loadContextGraphOnce();
       return;
     }
 
     if (tab === "brief") {
       stopMassingPolling();
-<<<<<<< HEAD
       stopEnrichedPolling();
-=======
       stopMasterplanPolling();
->>>>>>> 02e1aa03
       if (window._briefGraph && typeof window.showGraph3DBackground === "function") {
         window.showGraph3DBackground(window._briefGraph);
       } else if (typeof window.clearGraph === "function") {
@@ -272,29 +253,23 @@
     }
 
     if (tab === "massing") {
-<<<<<<< HEAD
       stopEnrichedPolling();
-=======
       stopMasterplanPolling();
->>>>>>> 02e1aa03
       await loadMassingGraphOnce();
       startMassingPolling();
       return;
     }
 
-<<<<<<< HEAD
     if (tab === "enriched") {
       stopMassingPolling();
+      stopMasterplanPolling();
       startEnrichedPolling();
       return;
     }
 
-    // default / other
-    stopMassingPolling();
-    stopEnrichedPolling();
-=======
     if (tab === "masterplan") {
       stopMassingPolling();
+      stopEnrichedPolling();
       await loadMasterplanGraphOnce();
       startMasterplanPolling();
       return;
@@ -302,8 +277,8 @@
 
     // default: clear + stop all pollers
     stopMassingPolling();
-    stopMasterplanPolling();
->>>>>>> 02e1aa03
+    stopEnrichedPolling();
+    stopMasterplanPolling();
     if (typeof window.clearGraph === "function") window.clearGraph();
   });
 });
@@ -312,23 +287,23 @@
 document.addEventListener("DOMContentLoaded", async () => {
   const activeTab = document.querySelector('.tab button.active')?.dataset?.tab;
   if (activeTab === "massing") {
-<<<<<<< HEAD
-    await loadMassingGraphOnce(); startMassingPolling();
-=======
-    stopMasterplanPolling();
+    stopMasterplanPolling();
+    stopEnrichedPolling();
     await loadMassingGraphOnce();
     startMassingPolling();
->>>>>>> 02e1aa03
   } else if (activeTab === "context") {
     stopMassingPolling();
+    stopEnrichedPolling();
     stopMasterplanPolling();
     await loadContextGraphOnce();
   } else if (activeTab === "masterplan") {
     stopMassingPolling();
+    stopEnrichedPolling();
     await loadMasterplanGraphOnce();
     startMasterplanPolling();
   } else if (activeTab === "brief") {
     stopMassingPolling();
+    stopEnrichedPolling();
     stopMasterplanPolling();
     if (window._briefGraph && typeof window.showGraph3DBackground === "function") {
       window.showGraph3DBackground(window._briefGraph);
@@ -336,23 +311,19 @@
       window.clearGraph();
     }
   } else if (activeTab === "enriched") {
+    stopMassingPolling();
+    stopMasterplanPolling();
     startEnrichedPolling();
   } else {
-<<<<<<< HEAD
-    stopMassingPolling(); stopEnrichedPolling();
-=======
-    stopMassingPolling();
-    stopMasterplanPolling();
->>>>>>> 02e1aa03
+    stopMassingPolling();
+    stopEnrichedPolling();
+    stopMasterplanPolling();
     if (typeof window.clearGraph === "function") window.clearGraph();
   }
 });
 
 window.addEventListener("beforeunload", () => {
   stopMassingPolling();
-<<<<<<< HEAD
   stopEnrichedPolling();
-=======
   stopMasterplanPolling();
->>>>>>> 02e1aa03
 });