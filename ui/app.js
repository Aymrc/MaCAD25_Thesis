--- conflicted
+++ resolved
@@ -6,11 +6,7 @@
 const MASSING_MTIME_PATH     = `${API_BASE}/graph/massing/mtime`;
 const MASTERPLAN_GRAPH_PATH  = `${API_BASE}/graph/masterplan`;
 const MASTERPLAN_MTIME_PATH  = `${API_BASE}/graph/masterplan/mtime`;
-<<<<<<< HEAD
-// const ENRICHED_LATEST_PATH   = `${API_BASE}/graph/knowledge/iteration/latest`;
-=======
 const ENRICHED_LATEST_PATH   = `${API_BASE}/graph/enriched/latest`;
->>>>>>> 9bcb7c7d
 
 /** Retry helper for JSON fetches with small backoff.
     Pass {allowEmpty:true} when an empty graph should NOT be treated as an error. */
