--- conflicted
+++ resolved
@@ -41,17 +41,13 @@
 for d in (RUNTIME_DIR, OSM_DIR, BRIEFS_DIR):
     os.makedirs(d, exist_ok=True)
 
-<<<<<<< HEAD
 # --- Massing graph endpoints ---
 REPO_ROOT = os.path.dirname(os.path.dirname(os.path.abspath(__file__)))
 GRAPH_PATH = os.path.join(REPO_ROOT, "knowledge", "massing_graph.json")
 
-# Serve runtime files at /files/*
-app.mount("/files", StaticFiles(directory=str(RUNTIME_DIR)), name="files")
-=======
 # Serve files at /files/* from knowledge/osm for debugging (optional)
 app.mount("/files", StaticFiles(directory=str(OSM_DIR)), name="files")
->>>>>>> c12dc400
+
 
 # In-memory job registry
 JOBS: Dict[str, Dict] = {}
