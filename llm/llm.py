<<<<<<< HEAD
from fastapi import FastAPI, Request, UploadFile, File, Form
from fastapi.middleware.cors import CORSMiddleware
from fastapi.staticfiles import StaticFiles
import uuid
import subprocess
import json
=======
import os, sys, io, re, json, csv, glob, uuid, shutil, subprocess
import requests, PyPDF2, uvicorn
>>>>>>> 680acd14
from datetime import datetime
from pathlib import Path
from typing import Dict
from datetime import datetime

<<<<<<< HEAD
import requests, io, PyPDF2, os, uvicorn, sys, re, glob

# Project config
=======
from fastapi import FastAPI, Request, UploadFile, File, Form
from fastapi.middleware.cors import CORSMiddleware
from fastapi.staticfiles import StaticFiles

# ---- Project config ----
>>>>>>> 680acd14
sys.path.append(str(Path(__file__).resolve().parent.parent))
from config import copilot_name

# ----------------------------
# App & CORS
# ----------------------------
app = FastAPI()
app.add_middleware(
    CORSMiddleware,
    allow_origins=["*"],
    allow_credentials=True,
    allow_methods=["*"],
    allow_headers=["*"],
)

<<<<<<< HEAD
LM_STUDIO_URL = "http://localhost:1234/v1/chat/completions"

=======
>>>>>>> 680acd14
# ----------------------------
# Constants / Paths
# ----------------------------
<<<<<<< HEAD
BASE_DIR = Path(__file__).resolve().parent         # llm/
PROJECT_DIR = BASE_DIR.parent                      # project root
CONTEXT_DIR = PROJECT_DIR / "context"

# All live OSM data and UI state under knowledge/osm
KNOWLEDGE_DIR = PROJECT_DIR / "knowledge"
OSM_DIR = KNOWLEDGE_DIR / "osm"

# Brief uploads live near backend (can be moved if preferred)
UPLOAD_FOLDER = BASE_DIR / "uploaded_brief"

for d in (KNOWLEDGE_DIR, OSM_DIR, UPLOAD_FOLDER):
=======
LM_STUDIO_URL = "http://localhost:1234/v1/chat/completions"

BASE_DIR = Path(__file__).resolve().parent # .../llm
PROJECT_DIR = BASE_DIR.parent # project root
CONTEXT_DIR = PROJECT_DIR / "context"
RUNTIME_DIR = CONTEXT_DIR / "runtime"
OSM_DIR = RUNTIME_DIR / "osm"
KNOWLEDGE_DIR = PROJECT_DIR / "knowledge"
BRIEFS_DIR = KNOWLEDGE_DIR / "briefs" # unified briefs folder

for d in (RUNTIME_DIR, OSM_DIR, BRIEFS_DIR):
>>>>>>> 680acd14
    os.makedirs(d, exist_ok=True)

# (Optional) Serve files at /files/* from knowledge/osm for debugging
app.mount("/files", StaticFiles(directory=str(OSM_DIR)), name="files")

# In-memory job registry
JOBS: Dict[str, Dict] = {}

# In-memory context for brief
stored_brief: str = ""

# ----------------------------
# Small helpers
# ----------------------------
def _python_exe():
    # Use the same interpreter that runs FastAPI
    return sys.executable

def _job_dir(job_id):
    return OSM_DIR / job_id

def _write_json(path, payload):
    with open(path, "w", encoding="utf-8") as f:
        json.dump(payload, f, indent=2, ensure_ascii=False)

def _read_json(path):
    try:
        with open(path, "r", encoding="utf-8") as f:
            return json.load(f)
    except Exception:
        return None


# ============================
# GREETING endpoint
# ============================
<<<<<<< HEAD

# In-memory context for brief
stored_brief = ""

UPLOAD_PATTERN = "brief_*.pdf"

# ---------- Helpers ----------
def extract_project_name(brief_text: str, original_filename: str | None) -> str:
    """
    Try to find a project/masterplan name from the brief content.
    Fallbacks to first plausible title line or the original filename.
    """
    if not brief_text:
        return (os.path.splitext(original_filename)[0] if original_filename else "Untitled Project")

    lines = [l.strip() for l in brief_text.splitlines() if l.strip()]

    label_rx = re.compile(r"^(project\s*name|project|masterplan|title)\s*:\s*(.+)$", re.I)
    for l in lines[:50]:
        m = label_rx.match(l)
        if m:
            return m.group(2).strip().strip("-–:")[:120]

    for l in lines:
        if len(l) <= 80 and not re.search(r"^(page\s*\d+|confidential|draft|version|rev\.?)\b", l, re.I):
            return l.strip(" -–:")[:120]

    return (os.path.splitext(original_filename)[0] if original_filename else "Untitled Project")

# === GREETING endpoint ===
=======
>>>>>>> 680acd14
@app.get("/initial_greeting")
async def initial_greeting(test: bool = False):
    if test:
        return {"dynamic": True}

    sys_msg = (
        "You are a friendly, professional urban design project copilot. "
        f"Your name is {copilot_name}. "
        "Greet the user in ONE short sentence (6–14 words), warm and proactive, "
        "and make it clearly about design work (e.g., masterplan, context, brief, site, or graph). "
        "Output ONLY the sentence—no labels, no instructions, no emojis."
    )

    try:
        res = requests.post(
            LM_STUDIO_URL,
            json={
                "model": "lmstudio",
                "messages": [
                    {"role": "system", "content": sys_msg},
                    {"role": "user", "content": "Please greet me now."},
                ],
                "temperature": 0.8,
                "top_p": 0.95,
                "max_tokens": 250,
                "stream": False
            },
            timeout=10,
        )
        res.raise_for_status()
        greeting = res.json()["choices"][0]["message"]["content"].strip()
<<<<<<< HEAD
    except Exception:
        greeting = f"Hello! I’m {copilot_name}. Ready to start?"
=======

        bad_bits = ("use", "need", "instruction", "one sentence", "at least one", "output only")
        if len(greeting.split()) < 4 or any(b in greeting.lower() for b in bad_bits):
            import random
            fallbacks = [
                f"Let’s dive into your masterplan—I’m {copilot_name}, ready to help.",
                f"Share your site or brief and I’ll start mapping the graph.",
                f"Ready to explore the context and grow your masterplan graph?",
                f"I’m {copilot_name}—shall we sketch the site context and program?",
                f"Drop your brief and I’ll turn it into a project graph.",
                f"Tell me about the site; I’ll outline the masterplan steps.",
            ]
            greeting = random.choice(fallbacks)
    except Exception:
        greeting = f"Let’s dive into your masterplan—I’m {copilot_name}, ready to help."
>>>>>>> 680acd14

    return {"response": greeting}


# ============================
# CHAT endpoint
# ============================
@app.post("/chat")
async def chat(request: Request):
    data = await request.json()
    user_message = data.get("message", "")

    messages = [
        {"role": "system", "content": """
<<<<<<< HEAD
        You are Graph Copilot for an urban design project.\n"SCOPE & ROLE\n
        - Support across phases: set CITY context; read PROJECT BRIEF; build SEMANTIC graph;
        build TOPOLOGICAL graph from 3D massing; MERGE the two; INSERT into the GLOBAL CITY graph; EVALUATE and advise.\n
        - Stay on project. If asked off-topic, say it’s out of scope.\n\n
        INTERACTION STYLE\n
        - Default to short, human-friendly answers (1–5 bullets or a short paragraph).\n
        - Only produce structured JSON or code when the user asks for it.\n
        - Don’t restate the full brief; surface only what’s needed now.\n
        - If something is missing, ask ONE precise question and stop. Don’t invent data or IDs.\n\n
        GUARDRAILS\n
        - Do not reveal internal chain-of-thought. Provide final reasoning only.
        When helpful, format replies in Markdown (bold, lists, short headings).
=======
You are Graph Copilot for an urban design project.

SCOPE & ROLE
- Support across phases: set CITY context; read PROJECT BRIEF; build SEMANTIC graph;
  build TOPOLOGICAL graph from 3D massing; MERGE the two; INSERT into the GLOBAL CITY graph; EVALUATE and advise.
- Stay on project. If asked off-topic, say it’s out of scope.

INTERACTION STYLE
- Default to short, human-friendly answers (1–5 bullets or a short paragraph).
- Only produce structured JSON or code when the user asks for it.
- Don’t restate the full brief; surface only what’s needed now.
- If something is missing, ask ONE precise question and stop. Don’t invent data or IDs.

GUARDRAILS
- Do not reveal internal chain-of-thought. Provide final reasoning only.
When helpful, format replies in Markdown (bold, lists, short headings).
>>>>>>> 680acd14
        """}
    ]

    if stored_brief:
        messages.append({
            "role": "system",
            "content": f"PROJECT BRIEF (context):\n{stored_brief[:4000]}"
        })

    messages.append({"role": "user", "content": user_message})

    try:
        lmstudio_payload = {
            "model": "lmstudio",
            "messages": messages,
            "stream": False,
<<<<<<< HEAD
            "temperature": 0.3,
            "max_tokens": 300
=======
            "temperature": 0.3,  # concise
            "top_p": 0.9,
            "max_tokens": 500,
            "stop": ["User:", "Assistant:", "System:"],
>>>>>>> 680acd14
        }

        res = requests.post(LM_STUDIO_URL, json=lmstudio_payload, timeout=30)
        res.raise_for_status()
        lmstudio_response = res.json()
        assistant_reply = lmstudio_response["choices"][0]["message"]["content"].strip()

        return {"response": assistant_reply}

    except Exception as e:
        return {"error": str(e), "response": "Failed to reach LM Studio."}

# ============================
# BRIEF upload endpoint
# ============================
@app.post("/upload_brief")
async def upload_brief(file: UploadFile = File(None), text: str = Form(None)):
    global stored_brief

    timestamp = datetime.now().strftime("%Y%m%d_%H%M%S")
    out_dir = BRIEFS_DIR / f"brief_{timestamp}"

    # Clean previous briefs (folders + stray PDFs)
    for p in BRIEFS_DIR.glob("brief_*"):
        try:
<<<<<<< HEAD
            for old in glob.glob(str(UPLOAD_FOLDER / UPLOAD_PATTERN)):
                try:
                    os.remove(old)
                except Exception:
                    pass
=======
            if p.is_dir():
                shutil.rmtree(p)
            elif p.suffix.lower() == ".pdf":
                p.unlink()
>>>>>>> 680acd14
        except Exception:
            pass

    # Brief to text (from text OR PDF)
    if text:
        stored_brief = text
        source_label = "text"
        original_name = "pasted_text.txt"

<<<<<<< HEAD
        # Extract text to memory
=======
    elif file and file.content_type == "application/pdf":
        contents = await file.read()
        out_dir.mkdir(parents=True, exist_ok=True)
        pdf_path = out_dir / "brief.pdf"
        with open(pdf_path, "wb") as f:
            f.write(contents)
>>>>>>> 680acd14
        try:
            reader = PyPDF2.PdfReader(io.BytesIO(contents))
            stored_brief = "\n".join((p.extract_text() or "") for p in reader.pages)
        except Exception:
            stored_brief = ""
        source_label = "pdf"
        original_name = file.filename

    else:
        return {"status": "error", "message": "No valid input received."}

    # Run brief to graph
    try:
        graph = llm_extract_graph_from_brief(stored_brief)
    except Exception as e:
        return {
            "status": "ok",
            "source": source_label,
            "chat_notice": f"Brief received ({source_label}: {original_name}). Graph extraction failed: {e}",
            "graph": None
        }

    # Save JSON in brief folder
    out_dir.mkdir(parents=True, exist_ok=True)
    graph_json_path = out_dir / "brief_graph.json"
    with open(graph_json_path, "w", encoding="utf-8") as f:
        json.dump(graph, f, indent=2, ensure_ascii=False)

    # Response
    n = len(graph.get("nodes", []))
    e = len(graph.get("edges", []))
    return {
        "status": "ok",
        "source": source_label,
        "chat_notice": f"Brief received ({source_label}: {original_name}). Graph ready — **{n} nodes**, **{e} edges**.",
        "graph_path": str(graph_json_path),
        "graph": graph
    }

# ---------- Helpers ----------
def extract_project_name(brief_text: str, original_filename: str | None) -> str:
    """
    Try to find a project/masterplan name from the brief content.
    Fallbacks to first plausible title line or the original filename.
    """
    if not brief_text:
        return (os.path.splitext(original_filename)[0] if original_filename else "Untitled Project")

    lines = [l.strip() for l in brief_text.splitlines() if l.strip()]

    label_rx = re.compile(r"^(project\s*name|project|masterplan|title)\s*:\s*(.+)$", re.I)
    for l in lines[:50]:
        m = label_rx.match(l)
        if m:
            return m.group(2).strip().strip("-–:")[:120]

    for l in lines:
        if len(l) <= 80 and not re.search(r"^(page\s*\d+|confidential|draft|version|rev\.?)\b", l, re.I):
            return l.strip(" -–:")[:120]

    return (os.path.splitext(original_filename)[0] if original_filename else "Untitled Project")

@app.get("/brief")
async def get_brief():
    return {"brief": (stored_brief[:1000] + "...") if stored_brief else ""}

# === BRIEF to JSON extraction ===
def extract_first_json(text: str) -> str | None:
    fenced = re.search(r"```(?:json)?\s*([\s\S]+?)\s*```", text, flags=re.I)
    if fenced:
        text = fenced.group(1)
    m = re.search(r"\{[\s\S]*\}", text)
    return m.group(0) if m else None

# === JSON CLEAN ===
def clean_graph_schema(data: dict) -> dict:
    for n in data.get("nodes", []):
        n.setdefault("typology", "")
        n.setdefault("footprint", 0)
        n.setdefault("scale", "")
        n.setdefault("social_weight", 0.5)
    for e in data.get("edges", []):
        e.setdefault("type", "mobility")
        mv = e.get("mode", [])
        if mv is None: e["mode"] = []
        elif isinstance(mv, str): e["mode"] = [mv]
        elif not isinstance(mv, list): e["mode"] = []
    return data

# === BRIEF to GRAPH ===
def llm_extract_graph_from_brief(brief_text: str) -> dict:
    system = (
        "You are an expert urban planner who converts briefs into program graphs. "
        "Return only valid JSON with keys 'nodes' and 'edges'."
    )
    user = f"""
Extract a buildable program graph.

- Nodes: {{id, label, typology∈["residential","commercial","cultural","public_space","recreational","office"], footprint:int, scale∈["small","medium","large"], social_weight:0..1}}
- Include a root/masterplan node; connect top-level programs to it with type "contains".
- Edges: {{source, target, type∈["contains","mobility","adjacent"], mode:list}}
- For "contains" use "mode": [].

Brief:
\"\"\"{brief_text}\"\"\""""
    payload = {
        "model": "lmstudio",
        "messages": [{"role": "system", "content": system},
                     {"role": "user", "content": user}],
        "temperature": 0.2,
        "top_p": 0.9,
        "max_tokens": 1200,
        "stream": False,
        "stop": ["User:", "Assistant:", "System:"],
    }
    r = requests.post(LM_STUDIO_URL, json=payload, timeout=60)
    r.raise_for_status()
    raw = r.json()["choices"][0]["message"]["content"]
    txt = extract_first_json(raw) or raw
    data = json.loads(txt)
    return clean_graph_schema(data)

# ============================
# OSM endpoints (silent responses)
# ============================
@app.post("/osm/run")
async def osm_run(payload: dict):
    """
    Launch OSM download worker (Python 3) as a background subprocess.
    Expects: { "lat": float, "lon": float, "radius_km": float }
    Returns: { ok, job_id }
    """
    try:
        lat = float(payload.get("lat"))
        lon = float(payload.get("lon"))
        radius_km = float(payload.get("radius_km"))
    except Exception:
        return {"ok": False, "error": "Invalid lat/lon/radius_km"}

<<<<<<< HEAD
    # --- Cleanup: remove previous OSM job folders ---
    for folder in OSM_DIR.iterdir():
        if folder.is_dir():
            try:
                # Remove all previous job directories
                import shutil
                shutil.rmtree(folder)
            except Exception:
                pass

    ts = datetime.now().strftime("%Y%m%d_%H%M")  # e.g., 20250812_1530
    lat_s = f"{lat:.4f}"
    lon_s = f"{lon:.4f}"
    job_id = f"osm_{ts}_{lat_s}_{lon_s}"

    out_dir = OSM_DIR / job_id
=======
    job_id = str(uuid.uuid4())
    out_dir = _job_dir(job_id)
>>>>>>> 680acd14
    os.makedirs(out_dir, exist_ok=True)

    env = os.environ.copy()
    env["LAT"] = str(lat)
    env["LON"] = str(lon)
    env["RADIUS_KM"] = str(radius_km)
    env["OUT_DIR"] = str(out_dir)

    worker = PROJECT_DIR / "context" / "osm_worker.py"
    if not worker.exists():
        return {"ok": False, "error": f"Worker not found: {worker}"}

    try:
        subprocess.Popen([_python_exe(), str(worker)], cwd=str(PROJECT_DIR), env=env)
<<<<<<< HEAD
=======
        # UI gets status via /osm/status
>>>>>>> 680acd14
        return {"ok": True, "job_id": job_id}
    except Exception as e:
        return {"ok": False, "error": str(e)}

@app.get("/osm/status/{job_id}")
async def osm_status(job_id: str):
    """
    Minimal status: running/finished/failed and the output folder.
    Works after restarts using filesystem flags.
    """
    info = JOBS.get(job_id)
    out_dir = str(_job_dir(job_id))
    if info is None:
        # Try to recover from filesystem
        job_json = _read_json(Path(out_dir) / "job.json")
        if job_json is None:
            return {"ok": False, "error": "unknown job"}
        info = {"status": "running", "out_dir": out_dir}
        JOBS[job_id] = info

    done_flag = os.path.join(out_dir, "DONE.txt")
    failed_flag = os.path.join(out_dir, "FAILED.txt")

    status = info.get("status", "running")
    if os.path.exists(failed_flag):
        status = "failed"
    elif os.path.exists(done_flag):
        status = "finished"

    info["status"] = status
    return {"ok": True, "status": status, "out_dir": out_dir}

# ============================
# EVALUATION endpoint
# ============================
@app.post("/evaluate/run")
async def evaluate_run(payload: dict):
    """
    Launch evaluation worker as a background subprocess.
    Expects: { "job_dir": "<absolute path to job folder>" }
    """
    try:
        job_dir = payload.get("job_dir")
        if not job_dir or not os.path.isdir(job_dir):
            return {"ok": False, "error": "invalid job_dir"}

        worker = PROJECT_DIR / "4_evaluation" / "eval_worker.py"
        if not worker.exists():
            return {"ok": False, "error": f"Worker not found: {worker}"}

        env = os.environ.copy()
        env["JOB_DIR"] = str(job_dir)

        subprocess.Popen([_python_exe(), str(worker)], cwd=str(PROJECT_DIR), env=env)

        return {"ok": True, "message": "Evaluation started.", "job_dir": job_dir}
    except Exception as e:
        return {"ok": False, "error": str(e)}

# ============================
# Preview (UI state) endpoints
# ============================
UI_STATE_PATH = OSM_DIR / "ui_state.json"

def _read_ui_state():
    if UI_STATE_PATH.exists():
        try:
            with open(UI_STATE_PATH, "r", encoding="utf-8") as f:
                return json.load(f)
        except Exception:
            pass
    # default state: both off
    return {"context_preview": False, "plot_preview": False}

def _write_ui_state(state):
    UI_STATE_PATH.parent.mkdir(parents=True, exist_ok=True)
    with open(UI_STATE_PATH, "w", encoding="utf-8") as f:
        json.dump(state, f, indent=2)

@app.get("/preview/state")
async def get_preview_state():
    return _read_ui_state()

@app.post("/preview/context")
async def set_context_preview(payload: dict):
    enabled = bool(payload.get("enabled", False))
    st = _read_ui_state()
    st["context_preview"] = enabled
    _write_ui_state(st)
    return {"ok": True, "context_preview": enabled}

@app.post("/preview/plot")
async def set_plot_preview(payload: dict):
    enabled = bool(payload.get("enabled", False))
    st = _read_ui_state()
    st["plot_preview"] = enabled
    _write_ui_state(st)
    return {"ok": True, "plot_preview": enabled}

# ============================
# Server entry point
# ============================
def run_llm(reload=False):
    print("[LLM] Starting the server for LLM access ...")
    uvicorn.run("llm:app", host="127.0.0.1", port=8000, reload=reload)

if __name__ == "__main__":
    try:
        run_llm(reload=True)
    except Exception as e:
        print("LLM crashed:", e)
        raw_input = input  # ensure name exists in case of IronPython call
        raw_input("Press Enter to close...")<|MERGE_RESOLUTION|>--- conflicted
+++ resolved
@@ -1,30 +1,14 @@
-<<<<<<< HEAD
+import os, sys, io, re, json, csv, glob, uuid, shutil, subprocess
+import requests, PyPDF2, uvicorn
+from datetime import datetime
+from pathlib import Path
+from typing import Dict
+
 from fastapi import FastAPI, Request, UploadFile, File, Form
 from fastapi.middleware.cors import CORSMiddleware
 from fastapi.staticfiles import StaticFiles
-import uuid
-import subprocess
-import json
-=======
-import os, sys, io, re, json, csv, glob, uuid, shutil, subprocess
-import requests, PyPDF2, uvicorn
->>>>>>> 680acd14
-from datetime import datetime
-from pathlib import Path
-from typing import Dict
-from datetime import datetime
-
-<<<<<<< HEAD
-import requests, io, PyPDF2, os, uvicorn, sys, re, glob
-
-# Project config
-=======
-from fastapi import FastAPI, Request, UploadFile, File, Form
-from fastapi.middleware.cors import CORSMiddleware
-from fastapi.staticfiles import StaticFiles
 
 # ---- Project config ----
->>>>>>> 680acd14
 sys.path.append(str(Path(__file__).resolve().parent.parent))
 from config import copilot_name
 
@@ -40,28 +24,9 @@
     allow_headers=["*"],
 )
 
-<<<<<<< HEAD
-LM_STUDIO_URL = "http://localhost:1234/v1/chat/completions"
-
-=======
->>>>>>> 680acd14
 # ----------------------------
 # Constants / Paths
 # ----------------------------
-<<<<<<< HEAD
-BASE_DIR = Path(__file__).resolve().parent         # llm/
-PROJECT_DIR = BASE_DIR.parent                      # project root
-CONTEXT_DIR = PROJECT_DIR / "context"
-
-# All live OSM data and UI state under knowledge/osm
-KNOWLEDGE_DIR = PROJECT_DIR / "knowledge"
-OSM_DIR = KNOWLEDGE_DIR / "osm"
-
-# Brief uploads live near backend (can be moved if preferred)
-UPLOAD_FOLDER = BASE_DIR / "uploaded_brief"
-
-for d in (KNOWLEDGE_DIR, OSM_DIR, UPLOAD_FOLDER):
-=======
 LM_STUDIO_URL = "http://localhost:1234/v1/chat/completions"
 
 BASE_DIR = Path(__file__).resolve().parent # .../llm
@@ -73,7 +38,6 @@
 BRIEFS_DIR = KNOWLEDGE_DIR / "briefs" # unified briefs folder
 
 for d in (RUNTIME_DIR, OSM_DIR, BRIEFS_DIR):
->>>>>>> 680acd14
     os.makedirs(d, exist_ok=True)
 
 # (Optional) Serve files at /files/* from knowledge/osm for debugging
@@ -110,39 +74,6 @@
 # ============================
 # GREETING endpoint
 # ============================
-<<<<<<< HEAD
-
-# In-memory context for brief
-stored_brief = ""
-
-UPLOAD_PATTERN = "brief_*.pdf"
-
-# ---------- Helpers ----------
-def extract_project_name(brief_text: str, original_filename: str | None) -> str:
-    """
-    Try to find a project/masterplan name from the brief content.
-    Fallbacks to first plausible title line or the original filename.
-    """
-    if not brief_text:
-        return (os.path.splitext(original_filename)[0] if original_filename else "Untitled Project")
-
-    lines = [l.strip() for l in brief_text.splitlines() if l.strip()]
-
-    label_rx = re.compile(r"^(project\s*name|project|masterplan|title)\s*:\s*(.+)$", re.I)
-    for l in lines[:50]:
-        m = label_rx.match(l)
-        if m:
-            return m.group(2).strip().strip("-–:")[:120]
-
-    for l in lines:
-        if len(l) <= 80 and not re.search(r"^(page\s*\d+|confidential|draft|version|rev\.?)\b", l, re.I):
-            return l.strip(" -–:")[:120]
-
-    return (os.path.splitext(original_filename)[0] if original_filename else "Untitled Project")
-
-# === GREETING endpoint ===
-=======
->>>>>>> 680acd14
 @app.get("/initial_greeting")
 async def initial_greeting(test: bool = False):
     if test:
@@ -174,10 +105,6 @@
         )
         res.raise_for_status()
         greeting = res.json()["choices"][0]["message"]["content"].strip()
-<<<<<<< HEAD
-    except Exception:
-        greeting = f"Hello! I’m {copilot_name}. Ready to start?"
-=======
 
         bad_bits = ("use", "need", "instruction", "one sentence", "at least one", "output only")
         if len(greeting.split()) < 4 or any(b in greeting.lower() for b in bad_bits):
@@ -193,7 +120,6 @@
             greeting = random.choice(fallbacks)
     except Exception:
         greeting = f"Let’s dive into your masterplan—I’m {copilot_name}, ready to help."
->>>>>>> 680acd14
 
     return {"response": greeting}
 
@@ -208,20 +134,6 @@
 
     messages = [
         {"role": "system", "content": """
-<<<<<<< HEAD
-        You are Graph Copilot for an urban design project.\n"SCOPE & ROLE\n
-        - Support across phases: set CITY context; read PROJECT BRIEF; build SEMANTIC graph;
-        build TOPOLOGICAL graph from 3D massing; MERGE the two; INSERT into the GLOBAL CITY graph; EVALUATE and advise.\n
-        - Stay on project. If asked off-topic, say it’s out of scope.\n\n
-        INTERACTION STYLE\n
-        - Default to short, human-friendly answers (1–5 bullets or a short paragraph).\n
-        - Only produce structured JSON or code when the user asks for it.\n
-        - Don’t restate the full brief; surface only what’s needed now.\n
-        - If something is missing, ask ONE precise question and stop. Don’t invent data or IDs.\n\n
-        GUARDRAILS\n
-        - Do not reveal internal chain-of-thought. Provide final reasoning only.
-        When helpful, format replies in Markdown (bold, lists, short headings).
-=======
 You are Graph Copilot for an urban design project.
 
 SCOPE & ROLE
@@ -238,7 +150,6 @@
 GUARDRAILS
 - Do not reveal internal chain-of-thought. Provide final reasoning only.
 When helpful, format replies in Markdown (bold, lists, short headings).
->>>>>>> 680acd14
         """}
     ]
 
@@ -255,15 +166,10 @@
             "model": "lmstudio",
             "messages": messages,
             "stream": False,
-<<<<<<< HEAD
-            "temperature": 0.3,
-            "max_tokens": 300
-=======
             "temperature": 0.3,  # concise
             "top_p": 0.9,
             "max_tokens": 500,
             "stop": ["User:", "Assistant:", "System:"],
->>>>>>> 680acd14
         }
 
         res = requests.post(LM_STUDIO_URL, json=lmstudio_payload, timeout=30)
@@ -289,18 +195,10 @@
     # Clean previous briefs (folders + stray PDFs)
     for p in BRIEFS_DIR.glob("brief_*"):
         try:
-<<<<<<< HEAD
-            for old in glob.glob(str(UPLOAD_FOLDER / UPLOAD_PATTERN)):
-                try:
-                    os.remove(old)
-                except Exception:
-                    pass
-=======
             if p.is_dir():
                 shutil.rmtree(p)
             elif p.suffix.lower() == ".pdf":
                 p.unlink()
->>>>>>> 680acd14
         except Exception:
             pass
 
@@ -310,16 +208,12 @@
         source_label = "text"
         original_name = "pasted_text.txt"
 
-<<<<<<< HEAD
-        # Extract text to memory
-=======
     elif file and file.content_type == "application/pdf":
         contents = await file.read()
         out_dir.mkdir(parents=True, exist_ok=True)
         pdf_path = out_dir / "brief.pdf"
         with open(pdf_path, "wb") as f:
             f.write(contents)
->>>>>>> 680acd14
         try:
             reader = PyPDF2.PdfReader(io.BytesIO(contents))
             stored_brief = "\n".join((p.extract_text() or "") for p in reader.pages)
@@ -459,27 +353,8 @@
     except Exception:
         return {"ok": False, "error": "Invalid lat/lon/radius_km"}
 
-<<<<<<< HEAD
-    # --- Cleanup: remove previous OSM job folders ---
-    for folder in OSM_DIR.iterdir():
-        if folder.is_dir():
-            try:
-                # Remove all previous job directories
-                import shutil
-                shutil.rmtree(folder)
-            except Exception:
-                pass
-
-    ts = datetime.now().strftime("%Y%m%d_%H%M")  # e.g., 20250812_1530
-    lat_s = f"{lat:.4f}"
-    lon_s = f"{lon:.4f}"
-    job_id = f"osm_{ts}_{lat_s}_{lon_s}"
-
-    out_dir = OSM_DIR / job_id
-=======
     job_id = str(uuid.uuid4())
     out_dir = _job_dir(job_id)
->>>>>>> 680acd14
     os.makedirs(out_dir, exist_ok=True)
 
     env = os.environ.copy()
@@ -494,10 +369,7 @@
 
     try:
         subprocess.Popen([_python_exe(), str(worker)], cwd=str(PROJECT_DIR), env=env)
-<<<<<<< HEAD
-=======
         # UI gets status via /osm/status
->>>>>>> 680acd14
         return {"ok": True, "job_id": job_id}
     except Exception as e:
         return {"ok": False, "error": str(e)}
