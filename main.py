--- conflicted
+++ resolved
@@ -147,13 +147,8 @@
         _safe_print("[LLM] Failed to launch backend: {}".format(e))
 
 def start_ui():
-<<<<<<< HEAD
-    print("Interface opening...")
-    ui_path = os.path.join(current_dir, "ui", "index.html")
-=======
     _safe_print("Opening interface...")
-    ui_path = os.path.join(UI_DIR, "landing.html")
->>>>>>> 979fa25a
+    ui_path = os.path.join(UI_DIR, "index.html")
     if os.path.exists(ui_path):
         file_url = "file:///" + ui_path.replace("\\", "/")
         _safe_print("[UI] Opening: {}".format(file_url))
